[package]
name = "gpiochip"
<<<<<<< HEAD
version = "0.1.1"
=======
version = "0.1.0"
description = "Package to use Linux /dev/gpiochip devices"
>>>>>>> 1f412779
authors = ["Sebastian Reichel <sre@ring0.de>"]
license = "ISC"
repository = "https://github.com/sre/rust-gpiochip"
readme = "README.md"
keywords = ["gpio", "gpiochip", "linux"]
categories = ["hardware-support"]

[dependencies]
nix = "0.10.0"
bitflags = "1.0.1"
libc = "0.2"<|MERGE_RESOLUTION|>--- conflicted
+++ resolved
@@ -1,11 +1,7 @@
 [package]
 name = "gpiochip"
-<<<<<<< HEAD
 version = "0.1.1"
-=======
-version = "0.1.0"
 description = "Package to use Linux /dev/gpiochip devices"
->>>>>>> 1f412779
 authors = ["Sebastian Reichel <sre@ring0.de>"]
 license = "ISC"
 repository = "https://github.com/sre/rust-gpiochip"
